--- conflicted
+++ resolved
@@ -36,17 +36,6 @@
     - stage: check coding style
       php: 7.1
       env: COMPOSER_FLAGS=""
-<<<<<<< HEAD
-      script: wget https://github.com/squizlabs/PHP_CodeSniffer/releases/download/3.1.1/phpcs.phar && php phpcs.phar --colors
-    - stage: check coding style
-      php: 7.1
-      env: COMPOSER_FLAGS=""
-      script: wget https://github.com/FriendsOfPHP/PHP-CS-Fixer/releases/download/v2.7.1/php-cs-fixer.phar && php php-cs-fixer.phar fix --dry-run -vv
-    - stage: static code analysis
-      php: 7.1
-      env: COMPOSER_FLAGS=""
-      script: wget https://github.com/phpstan/phpstan/releases/download/0.8.5/phpstan.phar && php phpstan.phar analyse -l 7 -c phpstan.neon --autoload-file=vendor/autoload.php --memory-limit=768M --no-progress src web bin
-=======
       script: vendor/bin/phpcs --colors
     - stage: check coding style
       php: 7.1
@@ -56,7 +45,6 @@
       php: 7.1
       env: COMPOSER_FLAGS=""
       script: vendor/bin/phpstan analyse -l 7 -c phpstan.neon --autoload-file=vendor/autoload.php --memory-limit=768M --no-progress src web bin
->>>>>>> 9b23cdf3
 
 notifications:
   email: false