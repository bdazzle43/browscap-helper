<?php
/**
 * This file is part of the browscap-helper package.
 *
 * Copyright (c) 2015-2017, Thomas Mueller <mimmi20@live.de>
 *
 * For the full copyright and license information, please view the LICENSE
 * file that was distributed with this source code.
 */

declare(strict_types = 1);
namespace BrowscapHelper\Command;

use BrowscapHelper\Factory\Regex\GeneralDeviceException;
use BrowscapHelper\Factory\Regex\NoMatchException;
use BrowscapHelper\Factory\RegexFactory;
use BrowserDetector\Detector;
use BrowserDetector\Factory\NormalizerFactory;
use BrowserDetector\Helper\GenericRequestFactory;
use BrowserDetector\Loader\DeviceLoader;
use BrowserDetector\Loader\NotFoundException;
use Monolog\Handler\PsrHandler;
use Monolog\Logger;
use Psr\Cache\CacheItemPoolInterface;
use Symfony\Component\Console\Command\Command;
use Symfony\Component\Console\Input\InputInterface;
use Symfony\Component\Console\Logger\ConsoleLogger;
use Symfony\Component\Console\Output\OutputInterface;
use UaResult\Browser\Browser;
use UaResult\Device\Device;
use UaResult\Result\Result;
use UaResult\Result\ResultFactory;
use UaResult\Result\ResultInterface;

/**
 * Class RewriteTestsCommand
 *
 * @category   Browscap Helper
 *
 * @author     Thomas Müller <mimmi20@live.de>
 */
class RewriteTestsCommand extends Command
{
    /**
     * @var \Monolog\Logger
     */
    private $logger;

    /**
     * @var \Psr\Cache\CacheItemPoolInterface
     */
    private $cache;

    /**
     * @var \BrowserDetector\Detector
     */
    private $detector;

    /**
     * @param \Monolog\Logger                   $logger
     * @param \Psr\Cache\CacheItemPoolInterface $cache
     * @param \BrowserDetector\Detector         $detector
     */
    public function __construct(Logger $logger, CacheItemPoolInterface $cache, Detector $detector)
    {
        $this->logger   = $logger;
        $this->cache    = $cache;
        $this->detector = $detector;

        parent::__construct();
    }

    /**
     * Configures the current command.
     */
    protected function configure(): void
    {
        $this
            ->setName('rewrite-tests')
            ->setDescription('Rewrites existing tests');
    }

    /**
     * Executes the current command.
     *
     * This method is not abstract because you can use this class
     * as a concrete class. In this case, instead of defining the
     * execute() method, you set the code to execute by passing
     * a Closure to the setCode() method.
     *
     * @param InputInterface  $input  An InputInterface instance
     * @param OutputInterface $output An OutputInterface instance
     *
     * @throws \LogicException When this abstract method is not implemented
     *
     * @return int|null null or 0 if everything went fine, or an error code
     *
     * @see    setCode()
     */
    protected function execute(InputInterface $input, OutputInterface $output)
    {
        $consoleLogger = new ConsoleLogger($output);
        $this->logger->pushHandler(new PsrHandler($consoleLogger));

        $basePath = 'vendor/mimmi20/browser-detector-tests/';

        $sourceDirectory = $basePath . 'tests/issues/';

<<<<<<< HEAD
        if (! file_exists($sourceDirectory)) {
=======
        if (!file_exists($sourceDirectory)) {
>>>>>>> 9b23cdf3
            $this->logger->crit('source directory not found');

            return 1;
        }

        $filesArray  = scandir($sourceDirectory, SCANDIR_SORT_ASCENDING);
        $files       = [];
        $testCounter = [];
        $groups      = [];

        $output->writeln('count and check directories ...');

        foreach ($filesArray as $filename) {
            if (in_array($filename, ['.', '..'])) {
                continue;
            }

            $output->writeln('  checking directory: ' . $filename);

            if (!is_dir($sourceDirectory . DIRECTORY_SEPARATOR . $filename)) {
                $files[] = $filename;
                $this->logger->warn('file ' . $filename . ' is out of strcture');

                continue;
            }

            $subdirFilesArray = scandir($sourceDirectory . DIRECTORY_SEPARATOR . $filename, SCANDIR_SORT_ASCENDING);

            foreach ($subdirFilesArray as $subdirFilename) {
                if (in_array($subdirFilename, ['.', '..'])) {
                    continue;
                }

                $fullFilename = $filename . DIRECTORY_SEPARATOR . $subdirFilename;
                $files[]      = $fullFilename;
                $group        = $filename;

                $groups[$fullFilename]              = $group;
                $testCounter[$group][$fullFilename] = 0;
            }
        }

        $checks       = [];
        $g            = null;
        $groupCounter = 0;

        $output->writeln('handling files ...');

        foreach ($files as $fullFilename) {
            $output->writeln('  handling file: ' . $fullFilename);

            $file  = new \SplFileInfo($sourceDirectory . DIRECTORY_SEPARATOR . $fullFilename);
            $group = $groups[$fullFilename];

            if ($g !== $group) {
                $groupCounter = 0;
                $g            = $group;
            }

            $newCounter = $this->handleFile($file, $checks, $groupCounter, (int) $group);

            if (!$newCounter) {
                continue;
            }

            $testCounter[$group][$fullFilename] += $newCounter;
        }

        $output->writeln('preparing circle.yml ...');

        $circleFile      = $basePath . 'circle.yml';
        $circleciContent = 'machine:
  php:
    version: 7.1.9
  timezone:
    Europe/Berlin

dependencies:
  pre:
    - rm /opt/circleci/php/$(phpenv global)/etc/conf.d/xdebug.ini
  override:
    - composer update --optimize-autoloader --prefer-dist --prefer-stable --no-progress --no-interaction -vv

test:
  override:
    - composer validate
';

        $circleTests = [];

        foreach ($testCounter as $group => $filesinGroup) {
            $count = 0;

            foreach (array_keys($filesinGroup) as $fileinGroup) {
                $count += $testCounter[$group][$fileinGroup];
            }

            $circleTests[$group] = $count;
        }

        $countArray = [];
        $groupArray = [];

        foreach ($circleTests as $group => $count) {
            $countArray[$group] = $count;
            $groupArray[$group] = $group;
        }

        array_multisort(
            $countArray,
            SORT_NUMERIC,
            SORT_ASC,
            $groupArray,
            SORT_NUMERIC,
            SORT_ASC,
            $circleTests
        );

<<<<<<< HEAD
        $circleLines = [];
        $circleCount = [];
        $i           = 0;
        $c           = 0;

        foreach ($circleTests as $group => $count) {
            if (($c + $count) > 1000) {
                ++$i;
                $c = 0;
                $circleLines[$i] = '';
                $circleCount[$i] = 0;
            }

            $c += $count;
            $circleLines[$i] .= ',' . $group;
            $circleCount[$i] += $count;
        }

=======
>>>>>>> 9b23cdf3
        foreach ($circleTests as $group => $count) {
            $columns = 111 + 2 * mb_strlen((string) $count);
            $tests   = str_pad((string) $count, 4, ' ', STR_PAD_LEFT) . ' test' . (1 !== $count ? 's' : '');

            $testContent = '<?php
/**
 * This file is part of the browscap-helper package.
 *
 * Copyright (c) 2015-2017, Thomas Mueller <mimmi20@live.de>
 *
 * For the full copyright and license information, please view the LICENSE
 * file that was distributed with this source code.
 */

declare(strict_types = 1);
namespace BrowserDetectorTest\UserAgentsTest;

use BrowserDetectorTest\UserAgentsTestTrait;
use PHPUnit\Framework\TestCase;

/**
 * Class T' . $group . 'Test
 *
 * has ' . trim($tests) . '
 * this file was created/edited automatically, please do not edit it
 *
 * @author     Thomas Mueller <mimmi20@live.de>
 * @group      ' . $group . '
 */
class T' . $group . 'Test extends TestCase
{
    use UserAgentsTestTrait;

    /**
     * @var string
     */
    private $sourceDirectory = \'tests/issues/' . $group . '/\';
}
';
            $testFile = $basePath . 'tests/UserAgentsTest/T' . $group . 'Test.php';
            file_put_contents($testFile, $testContent);
        }

        foreach (array_keys($circleCount) as $i) {
            $count  = $circleCount[$i];
            $groups = trim($circleLines[$i], ',');

            $columns = 111 + 2 * mb_strlen((string) $count);
            $tests   = str_pad((string) $count, 4, ' ', STR_PAD_LEFT) . ' test' . (1 !== $count ? 's' : '');

            $circleciContent .= PHP_EOL;
            $circleciContent .= '    #' . $tests;
            $circleciContent .= PHP_EOL;
            $circleciContent .= '    - php -n -d memory_limit=768M vendor/bin/phpunit --printer \'ScriptFUSION\PHPUnitImmediateExceptionPrinter\ImmediateExceptionPrinter\' --colors --no-coverage --columns ' . $columns . ' --group ' . $groups . ' -- ' . $tests;
            $circleciContent .= PHP_EOL;
        }

        $output->writeln('writing ' . $circleFile . ' ...');
        file_put_contents($circleFile, $circleciContent);

        $output->writeln('done');

        return 0;
    }

    /**
     * @param \SplFileInfo $file
     * @param array        $checks
     * @param int          $groupCounter
     * @param int          $group
     *
     * @return int
     */
    private function handleFile(
        \SplFileInfo $file,
        array &$checks,
        int &$groupCounter,
        int $group
    ): int {
        $this->logger->info('    checking ...');

        /** @var $file \SplFileInfo */
        if (!$file->isFile() || 'json' !== $file->getExtension()) {
            return 0;
        }

        $this->logger->info('    reading ...');

        $tests = json_decode(file_get_contents($file->getPathname()), true);

        if (null === $tests) {
            $this->logger->info('    file does not contain any test');
            unlink($file->getPathname());

            return 0;
        }

<<<<<<< HEAD
        if (null === $tests) {
            $this->logger->info('    file does not contain any test');
            unlink($file->getPathname());

            return 0;
        }

        $oldCounter = count(get_object_vars($tests));
=======
        $oldCounter = count($tests);
>>>>>>> 9b23cdf3

        if (1 > $oldCounter) {
            $this->logger->info('    file does not contain any test');
            unlink($file->getPathname());

            return 0;
        }

        if (1 === $oldCounter) {
            $this->logger->info('    contains 1 test');
        } else {
            $this->logger->info('    contains ' . $oldCounter . ' tests');
        }

        $this->logger->info('    processing ...');
        $outputDetector = [];

        foreach ($tests as $key => $test) {
            if (isset($checks[$test['ua']])) {
                // UA was added more than once
                $this->logger->error('    UA "' . $test['ua'] . '" added more than once, now for key "' . $key . '", before for key "' . $checks[$test['ua']] . '"');
                unset($tests->$key);

                continue;
            }

            $this->logger->info('    processing Test ' . $key . ' ...');

            $checks[$test['ua']] = $key;
            $newKey              = 'test-' . sprintf('%1$07d', $group) . '-' . sprintf('%1$03d', $groupCounter);

            $outputDetector += [
                $newKey => [
                    'ua'     => $test['ua'],
                    'result' => $this->handleTest($test['ua'], $test['result'])->toArray(),
                ],
            ];
            ++$groupCounter;
        }

        $newCounter = count($outputDetector);

        $this->logger->info('    contains now ' . $newCounter . ' tests');

        if (1 > $newCounter) {
            $this->logger->info('    all tests are removed from the file');
            unlink($file->getPathname());

            return 0;
        }

        if ($newCounter < $oldCounter) {
            $this->logger->info('    ' . ($oldCounter - $newCounter) . ' test(s) is/are removed from the file');
        }

        $this->logger->info('    removing old file');
        unlink($file->getPathname());

        $this->logger->info('    rewriting file');

        file_put_contents(
            $file->getPathname(),
            json_encode($outputDetector, JSON_PRETTY_PRINT | JSON_UNESCAPED_SLASHES | JSON_UNESCAPED_UNICODE | JSON_FORCE_OBJECT) . PHP_EOL
        );

        return $newCounter;
    }

    /**
     * @param string $useragent
     * @param array  $oldResultArray
     *
     * @return \UaResult\Result\ResultInterface
     */
    private function handleTest(string $useragent, array $oldResultArray): ResultInterface
    {
        $this->logger->info('        rewriting');

        $oldResult = (new ResultFactory())->fromArray($this->cache, $this->logger, $oldResultArray);
        $result    = (new Detector($this->cache, $this->logger))->getBrowser($useragent);

        /* rewrite browsers */

        $this->logger->info('        rewriting browser');

        /** @var \UaResult\Browser\BrowserInterface $browser */
        //$browser = clone $result->getBrowser();
        $browser = clone $oldResult->getBrowser();

        /* rewrite platforms */

        $this->logger->info('        rewriting platform');

        //$platform = clone $result->getOs();
        $platform = clone $oldResult->getOs();

        /* @var $platform \UaResult\Os\OsInterface|null */

        $this->logger->info('        rewriting device');

        $normalizedUa = (new NormalizerFactory())->build()->normalize($useragent);

        /* rewrite devices */

        /** @var \UaResult\Device\DeviceInterface|null $device */
        $device   = clone $result->getDevice();
        $replaced = false;

        if (null === $device || in_array($device->getDeviceName(), [null, 'unknown'])) {
            $device   = new Device(null, null);
            $replaced = true;
        }

        if (!$replaced
            && $device->getType()->isMobile()
            && !in_array($device->getDeviceName(), ['general Apple Device'])
            && false !== mb_stripos($device->getDeviceName(), 'general')
        ) {
            try {
                $regexFactory = new RegexFactory($this->cache, $this->logger);
                $regexFactory->detect($normalizedUa);
                [$device]     = $regexFactory->getDevice();
                $replaced     = false;

                if (null === $device || in_array($device->getDeviceName(), [null, 'unknown'])) {
                    $device   = new Device(null, null);
                    $replaced = true;
                }

                if (!$replaced
                    && !in_array($device->getDeviceName(), ['general Desktop', 'general Apple Device', 'general Philips TV'])
                    && false !== mb_stripos($device->getDeviceName(), 'general')
                ) {
                    $device = new Device('not found via regexes', null);
                }
            } catch (\InvalidArgumentException $e) {
                $this->logger->error($e);

                $device = clone $result->getDevice();

                if (in_array($device->getDeviceName(), [null, 'unknown'])) {
                    $device = new Device(null, null);
                }
            } catch (NotFoundException $e) {
                $this->logger->debug($e);

                $device   = clone $result->getDevice();
                $replaced = false;

                if (in_array($device->getDeviceName(), [null, 'unknown'])) {
                    $device   = new Device(null, null);
                    $replaced = true;
                }

                if (!$replaced
                    && !in_array($device->getDeviceName(), ['general Desktop', 'general Apple Device'])
                    && false !== mb_stripos($device->getDeviceName(), 'general')
                ) {
                    $device = new Device('not found', null);
                }
            } catch (GeneralDeviceException $e) {
                $deviceLoader = new DeviceLoader($this->cache);

                try {
                    [$device] = $deviceLoader->load('general mobile device', $normalizedUa);
                } catch (\Exception $e) {
                    $this->logger->crit($e);

                    $device = new Device(null, null);
                }
            } catch (NoMatchException $e) {
                $this->logger->debug($e);

                $device = clone $result->getDevice();

                if (in_array($device->getDeviceName(), [null, 'unknown'])) {
                    $device = new Device(null, null);
                }
            } catch (\Exception $e) {
                $this->logger->error($e);

                $device = clone $result->getDevice();

                if (in_array($device->getDeviceName(), [null, 'unknown'])) {
                    $device = new Device(null, null);
                }
            }
        }

        /* rewrite engines */

        $this->logger->info('        rewriting engine');

        /** @var \UaResult\Engine\EngineInterface $engine */
        //$engine = clone $result->getEngine();
        $engine = clone $oldResult->getEngine();

        $this->logger->info('        generating result');

        $request = (new GenericRequestFactory())->createRequestFromString($useragent);

        return new Result($request->getHeaders(), $device, $platform, $browser, $engine);
    }
}<|MERGE_RESOLUTION|>--- conflicted
+++ resolved
@@ -106,11 +106,7 @@
 
         $sourceDirectory = $basePath . 'tests/issues/';
 
-<<<<<<< HEAD
-        if (! file_exists($sourceDirectory)) {
-=======
         if (!file_exists($sourceDirectory)) {
->>>>>>> 9b23cdf3
             $this->logger->crit('source directory not found');
 
             return 1;
@@ -229,27 +225,6 @@
             $circleTests
         );
 
-<<<<<<< HEAD
-        $circleLines = [];
-        $circleCount = [];
-        $i           = 0;
-        $c           = 0;
-
-        foreach ($circleTests as $group => $count) {
-            if (($c + $count) > 1000) {
-                ++$i;
-                $c = 0;
-                $circleLines[$i] = '';
-                $circleCount[$i] = 0;
-            }
-
-            $c += $count;
-            $circleLines[$i] .= ',' . $group;
-            $circleCount[$i] += $count;
-        }
-
-=======
->>>>>>> 9b23cdf3
         foreach ($circleTests as $group => $count) {
             $columns = 111 + 2 * mb_strlen((string) $count);
             $tests   = str_pad((string) $count, 4, ' ', STR_PAD_LEFT) . ' test' . (1 !== $count ? 's' : '');
@@ -347,18 +322,7 @@
             return 0;
         }
 
-<<<<<<< HEAD
-        if (null === $tests) {
-            $this->logger->info('    file does not contain any test');
-            unlink($file->getPathname());
-
-            return 0;
-        }
-
-        $oldCounter = count(get_object_vars($tests));
-=======
         $oldCounter = count($tests);
->>>>>>> 9b23cdf3
 
         if (1 > $oldCounter) {
             $this->logger->info('    file does not contain any test');
