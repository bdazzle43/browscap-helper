{
  "name": "mimmi20/browscap-helper",
  "description": "some small helper functions for working with Browscap",
  "require": {
    "php": "^7.0 || ^7.1",
    "symfony/console": "^3.0",
    "mimmi20/ua-result": "^2.0",
<<<<<<< HEAD
    "mimmi20/file-loader": "dev-implement-psr7",
=======
    "mimmi20/file-loader": "^2.1",
    "mimmi20/wurfl-generic-request": "^1.8",
    "mimmi20/ua-normalizer": "^1.0",
    "mimmi20/browser-detector-version": "^1.0",
    "mimmi20/ua-data-mapper": "^2.0",
>>>>>>> 6b754b2d
    "monolog/monolog": "^1.20",
    "cache/cache": "dev-master",

    "browscap/browscap": "dev-master",
    "mimmi20/browscap-helper-source-browscap": "^1.0",

    "mimmi20/browser-detector": "dev-master",
    "mimmi20/browser-detector-tests": "dev-master",
    "mimmi20/browscap-helper-source-detector": "^1.0",

    "mimmi20/browscap-helper-source-textfile": "^1.0",

    "piwik/device-detector": "dev-master",
    "mimmi20/browscap-helper-source-piwik": "^1.0",

    "ua-parser/uap-php": "dev-master",
    "thadafinser/uap-core": "^0.5",
    "mimmi20/browscap-helper-source-uapcore": "^1.0",

    "whichbrowser/parser": "dev-master",
    "mimmi20/browscap-helper-source-whichbrowser": "^1.0",

    "woothee/woothee": "dev-master",
    "woothee/woothee-testset": "dev-master",
    "mimmi20/browscap-helper-source-woothee": "^1.0"
  },
  "require-dev": {
    "phpunit/phpunit": "^5.4",
    "squizlabs/php_codesniffer": "^2.5",
    "friendsofphp/php-cs-fixer": "^1.11"
  },
  "license": "MIT",
  "authors": [
    {
      "name": "Thomas Müller",
      "homepage": "https://github.com/mimmi20",
      "role": "Developer"
    },
    {
      "name": "Contributors",
      "homepage": "https://github.com/mimmi20/browscap-helper/graphs/contributors"
    }
  ],
  "autoload": {
    "psr-4": {
      "BrowscapHelper\\": "src/"
    }
  },
  "bin": ["bin/browscap-helper.php"]
}
<|MERGE_RESOLUTION|>--- conflicted
+++ resolved
@@ -5,15 +5,7 @@
     "php": "^7.0 || ^7.1",
     "symfony/console": "^3.0",
     "mimmi20/ua-result": "^2.0",
-<<<<<<< HEAD
-    "mimmi20/file-loader": "dev-implement-psr7",
-=======
     "mimmi20/file-loader": "^2.1",
-    "mimmi20/wurfl-generic-request": "^1.8",
-    "mimmi20/ua-normalizer": "^1.0",
-    "mimmi20/browser-detector-version": "^1.0",
-    "mimmi20/ua-data-mapper": "^2.0",
->>>>>>> 6b754b2d
     "monolog/monolog": "^1.20",
     "cache/cache": "dev-master",
 
